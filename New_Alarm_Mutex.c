#include <pthread.h>
#include <regex.h>
#include "errors.h"
#include "debug.h"
#include <sys/types.h>
#include <sys/syscall.h>

/**
 * These are the regexes for the commands that we must look for.
 */
regex_parser regexes[] = {
    {Start_Alarm,
     "Start_Alarm\\(([0-9]+)\\):[[:space:]]([0-9]+)[[:space:]](.*)",
     4},
    {Change_Alarm,
     "Change_Alarm\\(([0-9]+)\\):[[:space:]]([0-9]+)[[:space:]](.*)",
     4},
    {Cancel_Alarm,
     "Cancel_Alarm\\(([0-9]+)\\)",
     2},
    {Suspend_Alarm,
     "Suspend_Alarm\\(([0-9]+)\\)",
     2},
    {Reactivate_Alarm,
     "Reactivate_Alarm\\(([0-9]+)\\)",
     2},
    {View_Alarms,
     "View_Alarms",
     1}};

alarm_t header = {0, 0, "", NULL};

pthread_mutex_t alarm_list_mutex = PTHREAD_MUTEX_INITIALIZER;
pthread_cond_t alarm_list_cond = PTHREAD_COND_INITIALIZER;

/**
 * This method takes a string and checks if it matches any of the
 * command formats. If there is no match, NULL is returned. If there
 * is a match, it parses the string into a command and returns it.
 */
command_t *parse_command(char input[])
{
    regex_t regex; // Holds the regex that we are testing

    int re_status; // Holds the status of regex tests

    regmatch_t matches[4]; // Holds the number of matches.
                           // (No command has more than 3
                           // matches, which we add 1 to because
                           // the string itself counts as a
                           // match).

    command_t *command; // Holds the pointer to the command
                        // that will be returned.
                        // (This will be malloced, so it must
                        // be freed later).

    int number_of_regexes = 6; // Six regexes for six commands

    char alarm_id_buffer[64]; // Buffer used to hold alarm_id as a
                              // string when it is being converted
                              // to an int.

    char time_buffer[64]; // Buffer used to  hold time as a
                          // string when it is being converted
                          // to an int.

    /*
     * Loop through the regexes and test each one.
     */
    for (int i = 0; i < number_of_regexes; i++)
    {
        /*
         * Compile the regex
         */
        re_status = regcomp(
            &regex,
            regexes[i].regex_string,
            REG_EXTENDED);

        // Make sure regex compilation succeeded
        if (re_status != 0)
        {
            fprintf(
                stderr,
                "Regex %d \"%s\" did not compile\n",
                i,
                regexes[i].regex_string);
            exit(1);
        }

        /*
         * Test input string against regex
         */
        re_status = regexec(
            &regex,
            input,
            regexes[i].expected_matches,
            matches,
            0);

        if (re_status == REG_NOMATCH)
        {
            /*
             * If no match, then free the regex and continue on with
             * the loop.
             */
            regfree(&regex);
            continue;
        }
        else if (re_status != 0)
        {
            /*
             * If regex test returned nonzero value, then it was an
             * error. In this case, free the regex and stop the
             * program.
             */
            fprintf(
                stderr,
                "Regex %d \"%s\" did not work with input \"%s\"\n",
                i,
                regexes[i].regex_string,
                input);
            regfree(&regex);
            exit(1);
        }
        else
        {
            /*
             * In this case (regex returned 0), we know the input has
             * matched a command and we can now parse it.
             */

            // Free the regex
            regfree(&regex);

            /*
             * Allocate command (IT MUST BE FREED LATER)
             */
            command = malloc(sizeof(command_t));
            if (command == NULL)
            {
                errno_abort("Malloc failed");
            }

            /*
             * Fill command with data
             */
            command->type = regexes[i].type;
            // Get the alarm_id from the input (if it exists)
            if (regexes[i].expected_matches > 1)
            {
                strncpy(
                    alarm_id_buffer,
                    input + matches[1].rm_so,
                    matches[1].rm_eo - matches[1].rm_so);
                command->alarm_id = atoi(alarm_id_buffer);
            }
            else
            {
                command->alarm_id = 0;
            }
            // Get the time from the input (if it exists)
            if (regexes[i].expected_matches > 2)
            {
                strncpy(
                    time_buffer,
                    input + matches[2].rm_so,
                    matches[2].rm_eo - matches[2].rm_so);
                command->time = atoi(time_buffer);
            }
            else
            {
                command->time = 0;
            }
            // Copy the message from the input (if it exists)
            if (regexes[i].expected_matches > 3)
            {
                strncpy(
                    command->message,
                    input + matches[3].rm_so,
                    matches[3].rm_eo - matches[3].rm_so);
                command->message[matches[3].rm_eo - matches[3].rm_so] = 0;
            }

            return command;
        }
    }

    return NULL;
}

/**
 * Inserts an alarm into the list of alarms.
 *
 * The alarm list mutex MUST BE LOCKED by the caller of this method.
 *
 * If an item in the list already exist with the given alarm's
 * alarm_id, this method returns NULL (and prints an error message to
 * the console). Otherwise, the alarm is added to the list and the
 * alarm is returned.
 */
alarm_t *insert_alarm_into_list(alarm_t *alarm)
{
    alarm_t *alarm_node = &header;
    alarm_t *next_alarm_node = header.next;

    // Find where to insert it by comparing alarm_id. The
    // list should always be sorted by alarm_id.
    while (next_alarm_node != NULL)
    {
        if (alarm->alarm_id == next_alarm_node->alarm_id)
        {
            /*
             * Invalid because two alarms cannot have the
             * same alaarm_id. In this case, unlock the
             * mutex and try again.
             */
            printf("Alarm with same ID exists\n");
            return NULL;
        }
        else if (alarm->alarm_id < next_alarm_node->alarm_id)
        {
            // Insert before next_alarm_node
            alarm_node->next = alarm;
            alarm->next = next_alarm_node;

            return alarm;
        }
        else
        {
            alarm_node = next_alarm_node;
            next_alarm_node = next_alarm_node->next;
        }
    }

    // Insert at the end of the list
    alarm_node->next = alarm;
    alarm->next = NULL;
    return alarm;
}

/**
 * Removes an alarm the list of alarms.
 *
 * The alarm list mutex MUST BE LOCKED by the caller of this method.
 *
 * The linked list of alarms is searched and when the correct ID is
 * found, it edits the linked list to remove that alarm.  The edited
 * list of alarms is then returned.
 */
alarm_t *remove_alarm_from_list(int id)
{
    alarm_t *alarm_node = header.next;
    alarm_t *alarm_prev = &header;

    // Keeps on searching the list until it finds the correct ID
    while (alarm_node != NULL)
    {
        if (alarm_node->alarm_id == id)
        {
            alarm_prev->next = alarm_node->next;
            break; // Exit loop since ID has been found
        }
        // If the ID is not found, move to the next node
        alarm_node = alarm_node->next;
        alarm_prev = alarm_prev->next;
    }
    return alarm_node;
}

/**
 * Checks if an alarm exists in the list of alarms based on a given ID.
 *
 * The alarm list mutex MUST BE LOCKED by the caller of this method.
 *
 * The linked list of alarms is searched and when the correct ID is
 * found, it returns the integer 1.  If the ID is not found and the
 * entire list has been searched, the integer 0 will be returned.
 */
int doesAlarmExist(int id)
{
    alarm_t *alarm_node = header.next;

    // Loop to iterate through list
    while (alarm_node != NULL)
    {
        // ID is found, return 1
        if (alarm_node->alarm_id == id)
        {
            return 1;
        }
        // ID not found, move to next node
        else
        {
            alarm_node = alarm_node->next;
        }
    }
    // List has been searched and ID does not exist, return 0
    return 0;
}

typedef struct thread_t
{
    int thread_id;
} thread_t;

typedef struct event_t
{
    int type;
    int alarmId;
    alarm_t *alarm;

} event_t;

event_t *event = NULL;

pthread_mutex_t event_mutex = PTHREAD_MUTEX_INITIALIZER;

void *client_thread(void *arg)
{
    int id = ((thread_t *)arg)->thread_id;
    alarm_t *alarm1 = NULL;
    alarm_t *alarm2 = NULL;
    int status;
    struct timespec t;

    /*
     * Lock the mutex so that this thread can access the alarm list.
     */
    pthread_mutex_lock(&alarm_list_mutex);

    while (1)
    {
        /*
         * Set timeout to 5 seconds in the future.
         */
        t.tv_sec = time(NULL) + 5;
        t.tv_nsec = 0;

        /*
         * Wait for condition variable to be broadcast. When we get a
         * broadcast, this thread will wake up and will have the mutex
         * locked.
         *
         * Since this is a timed wait, we may also be woken up by the
         * time expiring. In this case, the status returned will be
         * ETIMEDOUT.
         */
        status = pthread_cond_timedwait(
            &alarm_list_cond,
            &alarm_list_mutex,
            &t);

        /*
         * In this case, the 5 seconds timed out, so we must print the
         * alarm.
         */
        if (status == ETIMEDOUT)
        {
            /*
             * If alarm 1 is defined in this thread, print it.
             */
            if (alarm1 != NULL && strcmp(alarm1->status, "active") == 0)
            {
                printf(
                    "Alarm (%d) Printed by Alarm Display Thread %d at %ld: %d %s\n",
                    alarm1->alarm_id,
                    id,
                    time(NULL),
                    alarm1->time,
                    alarm1->message);
            }

            /*
             * If alarm 2 is defined in this thread, print it.
             */
            if (alarm2 != NULL && strcmp(alarm2->status, "active") == 0)
            {
                printf(
                    "Alarm (%d) Printed by Alarm Display Thread %d at %ld: %d %s\n",
                    alarm2->alarm_id,
                    id,
                    time(NULL),
                    alarm2->time,
                    alarm2->message);
            }

            /*
             * Since the thread was woken up by a timeout, we continue
             * here so that we don't execute any code below. The code
             * below is for event handling, and there was no event.
             */
            continue;
        }

        /*
         * If we reach this part of the code, then the thread was
         * woken up by an event and not a timeout. In this case, lock
         * the event mutex so we can try to handle the event.
         */
        pthread_mutex_lock(&event_mutex);

        /*
         * If event is null, then it was either a false alarm, or the
         * event was already handled by another thread, so we can
         * ignore it.
         */
        if (event == NULL)
        {
            pthread_mutex_unlock(&event_mutex);
            continue;
        }

        /*
         * Event type of 1 means a new alarm was created.
         */
        if (event->type == 1)
        {
            /*
             * We need to check if this thread's alarms are NULL to
             * see if we have capacity for the new alarm. If we take
             * the alarm, then we must free the event and set it to
             * NULL to show other threads that this event was already
             * handled.
             */
            if (alarm1 == NULL)
            {
                /*
                 * If alarm1 is NULL, then take the alarm.
                 */
                alarm1 = event->alarm;
                DEBUG_PRINTF("Thread took alarm %d\n", alarm1->alarm_id);
                free(event);
                event = NULL;
            }
            else if (alarm2 == NULL)
            {
                /*
                 * If alarm2 is NULL, we can still take the alarm.
                 */
                alarm2 = event->alarm;
                DEBUG_PRINTF("Thread took alarm %d\n", alarm2->alarm_id);
                free(event);
                event = NULL;
            }
            else
            {
                /*
                 * If both alarms are not NULL, we cannot take the
                 * alarm.
                 */
                DEBUG_PRINTF(
                    "Thread at capacity, did not take alarm %d\n",
                    event->alarm->alarm_id);
            }

            /*
             * Unlock event mutex so that the main thread can send
             * another event.
             */
            pthread_mutex_unlock(&event_mutex);
        }
        else if (event->type == 2) // Assuming type 2 represents suspension
        {
            if (alarm1 != NULL && alarm1->alarm_id == event->alarmId && strcmp(alarm1->status, "active") == 0)
            {
                printf(
                    "Alarm (%d) Suspended at %ld: %s\n",
                    alarm1->alarm_id,
                    time(NULL),
                    alarm1->message);

                strcpy(alarm1->status, "suspended");
            }
            else if (alarm2 != NULL && alarm2->alarm_id == event->alarmId && strcmp(alarm2->status, "active") == 0)
            {
                printf(
                    "Alarm (%d) Suspended at %ld: %s\n",
                    alarm2->alarm_id,
                    time(NULL),
                    alarm2->message);

                strcpy(alarm2->status, "suspended");
            }

            // Free the event structure
            free(event);
            event = NULL;
            pthread_mutex_unlock(&event_mutex);
        }
        /*
         * Event of type 3 means that an alarm is being cancelled
         */
        else if (event->type == 3)
        {
            if (alarm1 != NULL && alarm1->alarm_id == event->alarmId)
            {
                printf(
                    "Alarm (%d) Canceled at %ld: %s\n",
                    alarm1->alarm_id,
                    time(NULL),
                    alarm1->message);
                free(alarm1);
                alarm1 = NULL;
            }
            else if (alarm2 != NULL && alarm2->alarm_id == event->alarmId)
            {
                printf(
                    "Alarm (%d) Canceled at %ld: %s\n",
                    alarm2->alarm_id,
                    time(NULL),
                    alarm2->message);
                free(alarm2);
                alarm2 = NULL;
            }

            free(event);
            event = NULL;
            pthread_mutex_unlock(&event_mutex);
        }

        DEBUG_PRINT_ALARM_LIST(header.next);
    }

    /*
     * Unlock alarm list mutex.
     */
    pthread_mutex_unlock(&alarm_list_mutex);
}

int main(int argc, char *argv[])
{
    char input[128];
    char *return_string;
    command_t *command;
    alarm_t *alarm;
    pthread_t thread;
    int number_of_threads = 1;

    DEBUG_PRINT_START_MESSAGE();

    thread_t thread1 = {1};
    pthread_create(&thread, NULL, client_thread, &thread1);

    while (1)
    {
        printf("Alarm > ");

        if (fgets(input, sizeof(input), stdin) == NULL)
        {
            continue;
        }
        // Replace newline with null terminating character
        input[strcspn(input, "\n")] = 0;
        command = parse_command(input);
        if (command == NULL)
        {
            printf("Bad command\n");
            continue;
<<<<<<< HEAD
        }
        else
        {
=======
        } 
        else {
>>>>>>> 4fda3c18
            DEBUG_PRINT_COMMAND(command);

            if (command->type == Start_Alarm)
            {
                /*
                 * Allocate space for alarm.
                 */
                alarm = malloc(sizeof(alarm_t));
                if (alarm == NULL)
                {
                    errno_abort("Malloc failed");
                }

                /*
                 * Fill in data for alarm.
                 */
                alarm->alarm_id = command->alarm_id;
                alarm->time = command->time;
                strcpy(alarm->message, command->message);
                strcpy(alarm->status, "active");

                /*
                 * Lock the mutex for the alarm list, so that no other
                 * threads can access the list until we are finished
                 * updating it.
                 */
                pthread_mutex_lock(&alarm_list_mutex);

                /*
                 * Insert alarm into the list.
                 */
                if (insert_alarm_into_list(alarm) == NULL)
                {
                    /*
                     * If inserting into alarm returns NULL, then the
                     * alarm was not inserted into this list. In this
                     * case, unlock the alarm list mutex and free the
                     * alarm's memory.
                     */
                    free(alarm);
                    pthread_mutex_unlock(&alarm_list_mutex);
                    continue;
                }

                pthread_mutex_lock(&event_mutex);

                event = malloc(sizeof(event_t));
                event->type = 1;
                event->alarm = alarm;

                pthread_mutex_unlock(&event_mutex);
            }

            else if (command->type == Change_Alarm)
            {
            }

            else if (command->type == Cancel_Alarm)
            {
                int cancelId = command->alarm_id; // Get the ID that will be cancellled
                /*
                 * Lock the mutex for the alarm list
                 */
                pthread_mutex_lock(&alarm_list_mutex);

                int AlarmExists = doesAlarmExist(cancelId);

                if (AlarmExists == 0)
                {
                    printf("Not a valid ID.\n");
                }
                else
                {
                    remove_alarm_from_list(cancelId);

                    pthread_mutex_lock(&event_mutex);

                    event = malloc(sizeof(event_t));
                    event->type = 3;
                    event->alarmId = cancelId;

                    pthread_mutex_unlock(&event_mutex);
                    printf("Cancelled alarm %d\n", cancelId);
                }
            }

<<<<<<< HEAD
            else if (command->type == Suspend_Alarm)
            {
                int suspendId = command->alarm_id; // Gets the ID that will be suspended
                /*
                 * Lock the mutex for the alarm list
                 */
                pthread_mutex_lock(&alarm_list_mutex);

                int AlarmExists = doesAlarmExist(suspendId);
                if (AlarmExists == 0)
                {
                    printf("Not a valid ID.\n");
                }
                else
                {

                    pthread_mutex_lock(&event_mutex);

                    // Allocate memory for the event structure
                    event = malloc(sizeof(event_t));
                    event->type = 2;
                    event->alarmId = suspendId;

                    pthread_mutex_unlock(&event_mutex);

                    printf("Suspended Alarm %d\n", suspendId);
                }
            }
=======
            else if (command->type == Reactivate_Alarm){
                /*
                 *Checks if the current alarm is the list is NULL
                 */
                if ( doesAlarmExist(command-alarm_id) == 0){
                    printf("Alarm doesn't exist");
                };
                /*
                 *Checks for the alarm with the same ID as the ID in the reactivate command
                 */
                else if(command->alarm_id == alarm1->alarm_id){
                    /*
                     * Sets the alarms statue to active and prints out the the alarm ID followed by the time the alarm was reactivated  
                     * and the reactivation message
                     */
                    alarm1->state = true;
                    printf("Alarm (<%d>) Reactivated at <%ld>: <%s>\n", alarm1->alarm_id, time(NULL) ,command->message);
                }
                else{
                    /*
                     * Sets the alarms statue to active and prints out the the alarm ID followed by the time the alarm was reactivated  
                     * and the reactivation message
                     */
                    alarm2->state = true;
                    printf("Alarm (<%d>) Reactivated at <%ld>: <%s>\n", alarm2->alarm_id, time(NULL) ,command->message);
                }
            }
           
>>>>>>> 4fda3c18

            /*
             * We are done updating the list, so notify the other
             * threads by broadcasting, then unlock the mutex so that
             * the other threads can lock it.
             */
            pthread_cond_broadcast(&alarm_list_cond);
            pthread_mutex_unlock(&alarm_list_mutex);

            free(command);
        }
    }

    return 0;
}<|MERGE_RESOLUTION|>--- conflicted
+++ resolved
@@ -558,14 +558,11 @@
         {
             printf("Bad command\n");
             continue;
-<<<<<<< HEAD
-        }
-        else
-        {
-=======
         } 
         else {
->>>>>>> 4fda3c18
+        }
+        else
+        {
             DEBUG_PRINT_COMMAND(command);
 
             if (command->type == Start_Alarm)
@@ -652,36 +649,6 @@
                 }
             }
 
-<<<<<<< HEAD
-            else if (command->type == Suspend_Alarm)
-            {
-                int suspendId = command->alarm_id; // Gets the ID that will be suspended
-                /*
-                 * Lock the mutex for the alarm list
-                 */
-                pthread_mutex_lock(&alarm_list_mutex);
-
-                int AlarmExists = doesAlarmExist(suspendId);
-                if (AlarmExists == 0)
-                {
-                    printf("Not a valid ID.\n");
-                }
-                else
-                {
-
-                    pthread_mutex_lock(&event_mutex);
-
-                    // Allocate memory for the event structure
-                    event = malloc(sizeof(event_t));
-                    event->type = 2;
-                    event->alarmId = suspendId;
-
-                    pthread_mutex_unlock(&event_mutex);
-
-                    printf("Suspended Alarm %d\n", suspendId);
-                }
-            }
-=======
             else if (command->type == Reactivate_Alarm){
                 /*
                  *Checks if the current alarm is the list is NULL
@@ -710,7 +677,35 @@
                 }
             }
            
->>>>>>> 4fda3c18
+
+            else if (command->type == Suspend_Alarm)
+            {
+                int suspendId = command->alarm_id; // Gets the ID that will be suspended
+                /*
+                 * Lock the mutex for the alarm list
+                 */
+                pthread_mutex_lock(&alarm_list_mutex);
+
+                int AlarmExists = doesAlarmExist(suspendId);
+                if (AlarmExists == 0)
+                {
+                    printf("Not a valid ID.\n");
+                }
+                else
+                {
+
+                    pthread_mutex_lock(&event_mutex);
+
+                    // Allocate memory for the event structure
+                    event = malloc(sizeof(event_t));
+                    event->type = 2;
+                    event->alarmId = suspendId;
+
+                    pthread_mutex_unlock(&event_mutex);
+
+                    printf("Suspended Alarm %d\n", suspendId);
+                }
+            }
 
             /*
              * We are done updating the list, so notify the other
